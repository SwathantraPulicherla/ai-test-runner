#!/usr/bin/env python3
"""
AI Test Runner - Compiles, executes, and provides coverage for AI-generated tests
"""

import os
import sys
import argparse
import shutil
import subprocess
from pathlib import Path
import glob
import re

# Import DependencyAnalyzer from ai-c-test-generator
sys.path.append(str(Path(__file__).parent.parent.parent / "ai-c-test-generator"))
from ai_c_test_generator.analyzer import DependencyAnalyzer


class AITestRunner:
    """AI Test Runner - Builds, executes, and covers AI-generated tests"""

    def __init__(self, repo_path: str, output_dir: str = "build"):
        self.repo_path = Path(repo_path).resolve()
        self.output_dir = self.repo_path / output_dir
        self.tests_dir = self.repo_path / "tests"
        self.verification_dir = self.tests_dir / "compilation_report"
        self.test_reports_dir = self.tests_dir / "test_reports"
        self.source_dir = self.repo_path / "src"

        # Initialize dependency analyzer
        self.analyzer = DependencyAnalyzer(str(self.repo_path))

        # Create output directory
        self.output_dir.mkdir(exist_ok=True)
        # Create test reports directory
        self.test_reports_dir.mkdir(parents=True, exist_ok=True)

    def get_stubbed_functions_in_test(self, test_file_path: str) -> set:
        """Detect function stubs in a test file by parsing function definitions"""
        stubbed_functions = set()
        try:
            with open(test_file_path, 'r') as f:
                content = f.read()

            # Match function definitions like: float raw_to_celsius(int raw) {
            # Capture the function name (second word), not the return type
            matches = re.findall(r'\b\w+\s+(\w+)\s*\([^)]*\)\s*{', content)
            stubbed_functions = set(matches)

            # Remove test functions (they start with "test_")
            stubbed_functions = {func for func in stubbed_functions if not func.startswith('test_')}

        except Exception as e:
            print(f"Warning: Could not parse stubs from {test_file_path}: {e}")

        return stubbed_functions

    def find_compilable_tests(self):
        """Find test files that have compiles_yes in verification reports"""
        compilable_tests = []

        if not self.verification_dir.exists():
            print(f"❌ Verification report directory not found: {self.verification_dir}")
            return compilable_tests

        # Find all compiles_yes files
        for report_file in self.verification_dir.glob("*compiles_yes.txt"):
            # Extract test filename from report filename
            # Format: test_filename_compiles_yes.txt -> test_filename.c
            base_name = report_file.stem.replace("_compiles_yes", "")
            test_file = self.tests_dir / f"{base_name}.c"

            if test_file.exists():
                compilable_tests.append(test_file)
                print(f"✅ Found compilable test: {test_file.name}")
            else:
                print(f"⚠️  Test file not found: {test_file.name}")

        return compilable_tests

    def copy_unity_framework(self):
        """Copy or download Unity framework"""
        unity_dest = self.output_dir / "unity"

        # First try to copy from reference location
        unity_source = self.repo_path.parent / "ai-test-gemini-CLI" / "unity"
        if unity_source.exists() and any(unity_source.rglob("*.c")):
            if unity_dest.exists():
                try:
                    shutil.rmtree(unity_dest)
                except (OSError, PermissionError):
                    print(f"⚠️  Could not remove existing unity directory: {unity_dest}")
            shutil.copytree(unity_source, unity_dest)
            print("✅ Copied Unity framework from reference")
            return

        # If not available, download Unity
        print("📥 Downloading Unity framework...")
        import urllib.request
        import zipfile
        import tempfile

        try:
            # Download Unity from GitHub
            unity_url = "https://github.com/ThrowTheSwitch/Unity/archive/refs/heads/master.zip"
            with tempfile.NamedTemporaryFile(suffix='.zip', delete=False) as temp_zip:
                urllib.request.urlretrieve(unity_url, temp_zip.name)

                # Extract Unity
                with zipfile.ZipFile(temp_zip.name, 'r') as zip_ref:
                    # Extract only the src directory
                    for member in zip_ref.namelist():
                        if member.startswith('Unity-master/src/'):
                            # Remove the Unity-master/src/ prefix
                            target_path = member.replace('Unity-master/src/', 'src/')
                            if target_path.endswith('/'):
                                (unity_dest / target_path).mkdir(parents=True, exist_ok=True)
                            else:
                                zip_ref.extract(member, unity_dest.parent / "temp_unity")
                                source_file = unity_dest.parent / "temp_unity" / member
                                target_file = unity_dest / target_path
                                target_file.parent.mkdir(parents=True, exist_ok=True)
                                shutil.move(source_file, target_file)

                # Clean up
                import os
                os.unlink(temp_zip.name)
                temp_dir = unity_dest.parent / "temp_unity"
                if temp_dir.exists():
                    shutil.rmtree(temp_dir)

            print("✅ Downloaded Unity framework")

        except Exception as e:
            print(f"❌ Failed to download Unity: {e}")
            print("⚠️  Unity framework not available, tests may not compile")

    def create_cmake_lists(self, test_files):
        cmake_content = "cmake_minimum_required(VERSION 3.10)\n"
        cmake_content += "project(Tests C)\n\n"
        cmake_content += "set(CMAKE_C_STANDARD 99)\n"
        cmake_content += "add_definitions(-DUNIT_TEST)\n\n"
        # Add coverage compilation flags
        cmake_content += "set(CMAKE_C_FLAGS \"${CMAKE_C_FLAGS} --coverage\")\n"
        cmake_content += "set(CMAKE_EXE_LINKER_FLAGS \"${CMAKE_EXE_LINKER_FLAGS} --coverage\")\n\n"
        cmake_content += "include_directories(unity/src)\n"
        cmake_content += "include_directories(src)\n\n"

        # Add Unity source file
        cmake_content += "add_library(unity unity/src/unity.c)\n\n"

        source_files = [f for f in os.listdir(os.path.join(self.output_dir, 'src')) if f.endswith('.c')]
        
        for test_file in test_files:
            test_name = os.path.splitext(os.path.basename(test_file))[0]
            executable_name = test_name

            # --- INTELLIGENT SOURCE FILE SELECTION ---
            # Determine the primary source file being tested (e.g., test_main.c -> main.c)
            source_under_test = test_name.replace('test_', '') + '.c'

            # Find all functions stubbed in the test file
            stubbed_functions = self._find_stubbed_functions(os.path.join(self.output_dir, 'tests', test_file))
            
            # Determine which source files provide the stubbed functions
            source_files_with_stubs = set()
            for func in stubbed_functions:
                for src_file in source_files:
                    # A simple check, can be improved with more robust parsing
                    with open(os.path.join(self.output_dir, 'src', src_file), 'r', errors='ignore') as f:
                        if func in f.read():
                            source_files_with_stubs.add(src_file)

            # Link only the necessary source files: all sources MINUS the ones that are stubbed
            test_sources = [os.path.join('src', s) for s in source_files if s not in source_files_with_stubs]
            
            # Always include the source file being tested (unless it's stubbed, which it shouldn't be)
            primary_source = os.path.join('src', source_under_test)
            if primary_source not in test_sources and os.path.exists(os.path.join(self.output_dir, 'src', source_under_test)):
                test_sources.append(primary_source)


            # Convert backslashes to forward slashes for CMake compatibility
            test_sources = [src.replace('\\', '/') for src in test_sources]
            test_file_basename = os.path.basename(test_file).replace('\\', '/')
            cmake_content += f"add_executable({executable_name} tests/{test_file_basename} {' '.join(test_sources)})\n"
            cmake_content += f"target_link_libraries({executable_name} unity)\n\n"

        with open(os.path.join(self.output_dir, 'CMakeLists.txt'), 'w') as f:
            f.write(cmake_content)
        print(f"Created CMakeLists.txt with {len(test_files)} test targets")

    def _find_stubbed_functions(self, test_file_path):
        """Finds function names that are defined as stubs in a test file."""
        stubs = set()
        try:
            with open(test_file_path, 'r', errors='ignore') as f:
                content = f.read()
                # Regex to find function definitions that are not test_ or setUp/tearDown
                # This matches: word( parameters ){ 
                # The word before ( is the function name
                pattern = re.compile(r'(\w+)\s*\([^)]*\)\s*{', re.MULTILINE)
                for match in pattern.finditer(content):
                    func_name = match.group(1)
                    if not func_name.startswith(('test_', 'setUp', 'tearDown', 'main')):
                        stubs.add(func_name)
        except FileNotFoundError:
            pass
        return stubs

    def copy_source_files(self):
        """Copy source files to build directory"""
        src_build_dir = self.output_dir / "src"
        src_build_dir.mkdir(exist_ok=True)

        if self.source_dir.exists():
            for src_file in self.source_dir.glob("*.c"):
                shutil.copy2(src_file, src_build_dir)
                print(f"📋 Copied source: {src_file.name}")

            for header_file in self.source_dir.glob("*.h"):
                shutil.copy2(header_file, src_build_dir)
                print(f"📋 Copied header: {header_file.name}")
        else:
            print(f"⚠️  Source directory not found: {self.source_dir}")

    def copy_test_files(self, test_files):
        """Copy test files to build directory"""
        tests_build_dir = self.output_dir / "tests"
        tests_build_dir.mkdir(exist_ok=True)

        for test_file in test_files:
            shutil.copy2(test_file, tests_build_dir)
            print(f"📋 Copied test: {test_file.name}")

    def build_tests(self):
        """Build the tests using CMake"""
        print("🔨 Building tests...")

        try:
            # Configure with CMake (CMakeLists.txt is in the build directory)
            result = subprocess.run(
                ["cmake", "."],
                cwd=self.output_dir,
                capture_output=True,
                text=True,
                check=True
            )
            print("✅ CMake configuration successful")

            # Build with cmake --build (works with any generator)
            result = subprocess.run(
                ["cmake", "--build", "."],
                cwd=self.output_dir,
                capture_output=True,
                text=True,
                check=True
            )
            print("✅ Build successful")

        except subprocess.CalledProcessError as e:
            print(f"❌ Build failed: {e}")
            print(f"STDOUT: {e.stdout}")
            print(f"STDERR: {e.stderr}")
            return False
        except FileNotFoundError:
            print("❌ CMake not found. Please install CMake.")
            return False

        return True

    def run_tests(self):
        """Run the compiled tests and track which ones pass for coverage"""
        print("🧪 Running tests...")

        test_results = []
        self.passed_test_executables = []  # Track passing tests for coverage
        test_executables = [exe for exe in self.output_dir.glob("*test*") 
                           if exe.is_file() and exe.suffix in ['.exe', ''] and 'CTest' not in exe.name]

        if not test_executables:
            print("❌ No test executables found")
            return test_results

        for exe in test_executables:
            if exe.is_file() and os.access(exe, os.X_OK):
                print(f"   Running {exe.name}...")
                try:
                    result = subprocess.run(
                        [str(exe)],
                        cwd=self.output_dir,
                        capture_output=True,
                        text=True,
                        timeout=30
                    )

                    # Parse Unity test output to count individual tests
                    individual_tests = 0
                    individual_passed = 0
                    individual_failed = 0

                    for line in result.stdout.split('\n'):
                        line = line.strip()
                        if ':PASS' in line:
                            individual_tests += 1
                            individual_passed += 1
                        elif ':FAIL' in line:
                            individual_tests += 1
                            individual_failed += 1
                        elif line.endswith('Tests') and 'Failures' in line:
                            # Parse summary line like "5 Tests 0 Failures 0 Ignored"
                            parts = line.split()
                            if len(parts) >= 3:
                                try:
                                    individual_tests = int(parts[0])
                                    individual_failed = int(parts[2])
                                    individual_passed = individual_tests - individual_failed
                                except ValueError:
                                    pass

                    success = result.returncode == 0
                    test_results.append({
                        'name': exe.name,
                        'success': success,
                        'output': result.stdout,
                        'errors': result.stderr,
                        'returncode': result.returncode,
                        'individual_tests': individual_tests,
                        'individual_passed': individual_passed,
                        'individual_failed': individual_failed
                    })

                    # Track passing tests for coverage generation
                    if success:
                        self.passed_test_executables.append(exe.name)

                    status = "✅" if success else "❌"
                    if individual_tests > 0:
                        print(f"   {status} {exe.name} ({individual_passed}/{individual_tests} tests passed)")
                    else:
                        print(f"   {status} {exe.name} (exit code: {result.returncode})")

                except subprocess.TimeoutExpired:
                    test_results.append({
                        'name': exe.name,
                        'success': False,
                        'output': '',
                        'errors': 'Test timed out',
                        'returncode': -1,
                        'individual_tests': 0,
                        'individual_passed': 0,
                        'individual_failed': 0
                    })
                    print(f"   ⏰ {exe.name} timed out")

                except Exception as e:
                    test_results.append({
                        'name': exe.name,
                        'success': False,
                        'output': '',
                        'errors': str(e),
                        'returncode': -1,
                        'individual_tests': 0,
                        'individual_passed': 0,
                        'individual_failed': 0
                    })
                    print(f"   ❌ {exe.name} failed: {e}")

        return test_results

    def generate_test_reports(self, test_results):
        """Generate individual test reports for each test executable"""
        print(f"📝 Generating individual test reports in {self.test_reports_dir}...")

        # Clean old reports
        for old_report in self.test_reports_dir.glob("*_report.txt"):
            old_report.unlink()

        for result in test_results:
            report_file = self.test_reports_dir / f"{result['name']}_report.txt"

            with open(report_file, 'w', encoding='utf-8') as f:
                f.write("=" * 60 + "\n")
                f.write(f"TEST REPORT: {result['name']}\n")
                f.write("=" * 60 + "\n\n")

                f.write("EXECUTION SUMMARY\n")
                f.write("-" * 20 + "\n")
                f.write(f"Test Executable: {result['name']}\n")
                f.write(f"Exit Code: {result['returncode']}\n")
                f.write(f"Overall Status: {'PASSED' if result['success'] else 'FAILED'}\n")
                f.write(f"Individual Tests Run: {result['individual_tests']}\n")
                f.write(f"Individual Tests Passed: {result['individual_passed']}\n")
                f.write(f"Individual Tests Failed: {result['individual_failed']}\n\n")

                if result['errors']:
                    f.write("ERRORS\n")
                    f.write("-" * 10 + "\n")
                    f.write(f"{result['errors']}\n\n")

                f.write("DETAILED OUTPUT\n")
                f.write("-" * 20 + "\n")
                if result['output']:
                    f.write(result['output'])
                else:
                    f.write("(No output captured)\n")

                f.write("\n" + "=" * 60 + "\n")

            print(f"   📄 Generated report: {report_file.name}")

    def generate_coverage(self, test_results=None):
        """Generate coverage reports using lcov or gcovr (fallback)"""
        print("📊 Generating coverage reports...")

        # Calculate total individual tests passed if test_results provided
        total_individual_passed = 0
        if test_results:
            total_individual_passed = sum(r.get('individual_passed', 0) for r in test_results)

        # Clean old coverage files
        coverage_info = self.output_dir / "coverage.info"
        coverage_source_info = self.output_dir / "coverage_source.info"
        coverage_html_dir = self.tests_dir / "coverage_reports"

        if coverage_info.exists():
            coverage_info.unlink()
        if coverage_source_info.exists():
            coverage_source_info.unlink()
        if coverage_html_dir.exists():
            try:
                shutil.rmtree(coverage_html_dir)
            except (OSError, PermissionError) as e:
                print(f"⚠️  Could not remove old coverage reports: {e}")
                # Try to remove files individually
                try:
                    import glob
                    for pattern in ["*.html", "*.css", "*.png", "*.gcov"]:
                        for file in coverage_html_dir.glob(f"**/{pattern}"):
                            try:
                                file.unlink()
                            except OSError:
                                pass
                except Exception:
                    pass  # Ignore cleanup errors

        # Try lcov first, then fallback to gcovr
        coverage_tool = None
        lcov_path = None
        gcovr_path = None

        try:
            # Try lcov first
            subprocess.run(["lcov", "--version"], capture_output=True, check=True)
            coverage_tool = "lcov"
            print("   Using lcov for coverage generation")
        except (subprocess.CalledProcessError, FileNotFoundError):
            try:
                # Try to find gcovr in common locations
                import site
                user_site = site.getusersitepackages()
                scripts_dir = user_site.replace('site-packages', 'Scripts')

                possible_gcovr_paths = [
                    "gcovr",  # In PATH
                    f"{scripts_dir}\\gcovr.exe",  # Windows user Scripts
                    f"{scripts_dir}\\gcovr",  # Alternative
                ]

                for path in possible_gcovr_paths:
                    try:
                        subprocess.run([path, "--version"], capture_output=True, check=True)
                        gcovr_path = path
                        break
                    except (subprocess.CalledProcessError, FileNotFoundError):
                        continue

                if gcovr_path:
                    coverage_tool = "gcovr"
                    print("   Using gcovr for coverage generation (lcov not available)")
                else:
                    raise FileNotFoundError("gcovr not found")

            except (subprocess.CalledProcessError, FileNotFoundError):
                print("❌ Neither lcov nor gcovr found. Install with: pip install gcovr")
                print("⚠️  Coverage reports not available - install lcov or gcovr for detailed coverage analysis")
                return False

        try:
            if coverage_tool == "lcov":
                return self._generate_coverage_lcov(total_individual_passed)
            else:
                return self._generate_coverage_gcovr(gcovr_path)

        except subprocess.CalledProcessError as e:
            print(f"❌ Coverage generation failed: {e.stderr}")
            print("Note: Install lcov for coverage reports: sudo apt-get install lcov")
            print("On Windows, coverage reports require lcov or gcovr to be installed.")
            return False
        except FileNotFoundError:
            print("❌ Coverage tool not found.")
            print("On Windows: pip install gcovr")
            print("⚠️  Coverage reports not available - install lcov or gcovr for detailed coverage analysis")
            return False

    def _generate_coverage_lcov(self, total_individual_passed=0):
        """Generate coverage reports using lcov"""
        coverage_info = self.output_dir / "coverage.info"
        coverage_source_info = self.output_dir / "coverage_source.info"
        coverage_html_dir = self.tests_dir / "coverage_reports"

        # Check if we have any passing tests to generate coverage from
        if total_individual_passed == 0:
            print("   ⚠️  No passing tests found - skipping coverage generation")
            # Create minimal coverage report so CI doesn't fail
            coverage_reports_path = self.tests_dir / "coverage_reports"
            coverage_reports_path.mkdir(parents=True, exist_ok=True)
            index_file = coverage_reports_path / "index.html"
            try:
                with open(index_file, "w", encoding="utf-8") as f:
                    f.write("<html><head><title>No coverage data</title></head><body>\n")
                    f.write("<h1>No coverage data available</h1>\n")
                    f.write("<p>All tests failed - no coverage data was generated. Only passing tests generate coverage.</p>\n")
                    f.write("</body></html>\n")
                print(f"   Wrote minimal coverage page: {index_file}")
            except OSError:
                print("   ⚠️  Could not write minimal coverage index.html")
            return True

        print(f"   Coverage will be generated from {total_individual_passed} passing test function(s)")

        # If there are no .gcda files, skip lcov capture and produce a minimal report
        gcda_files = list(self.output_dir.rglob("*.gcda"))
        if not gcda_files:
            print("   ⚠️  No .gcda files found - skipping lcov capture and generating minimal coverage report")
            # Ensure coverage_reports directory exists and contains a small index.html so CI artifacts are created
            coverage_reports_path = self.tests_dir / "coverage_reports"
            coverage_reports_path.mkdir(parents=True, exist_ok=True)
            index_file = coverage_reports_path / "index.html"
            try:
                with open(index_file, "w", encoding="utf-8") as f:
                    f.write("<html><head><title>No coverage data</title></head><body>\n")
                    f.write("<h1>No coverage data available</h1>\n")
                    f.write("<p>No .gcda files were found in the build directory — ensure tests are run with coverage instrumentation.</p>\n")
                    f.write("</body></html>\n")
                print(f"   Wrote minimal coverage page: {index_file}")
            except OSError:
                print("   ⚠️  Could not write minimal coverage index.html")

            # Create an empty coverage_source.info file so downstream steps that expect a file won't fail catastrophically
            try:
                coverage_source_info = self.output_dir / "coverage_source.info"
                with open(coverage_source_info, "w", encoding="utf-8") as f:
                    f.write("# coverage info: no data captured\n")
                print(f"   Wrote placeholder coverage info: {coverage_source_info}")
            except OSError:
                print("   ⚠️  Could not write placeholder coverage info")

            print("   Skipping detailed coverage generation due to missing instrumentation (.gcda files)")
            return True

        # Capture coverage data
        print("   Running: lcov --capture --directory . --output-file coverage.info --ignore-errors gcov,unused")
        capture_result = subprocess.run(
            ["lcov", "--capture", "--directory", ".", "--output-file", "coverage.info", "--ignore-errors", "gcov,unused"],
            cwd=self.output_dir, capture_output=True, text=True, check=True
        )
        print(f"   lcov capture stdout: {capture_result.stdout}")
        if capture_result.stderr:
            print(f"   lcov capture stderr: {capture_result.stderr}")

        # Check if coverage.info was created and has content
        if coverage_info.exists():
            size = coverage_info.stat().st_size
            print(f"   coverage.info created, size: {size} bytes")
            if size == 0:
                print("   ⚠️  coverage.info is empty - no coverage data captured")
                return False
        else:
            print("   ⚠️  coverage.info was not created")
            return False

        # Remove Unity framework and main.c from coverage data first
        print("   Running: lcov --remove coverage.info '**/unity/**' '**/main.c' --output-file coverage_filtered.info")
        remove_result = subprocess.run(
            ["lcov", "--remove", "coverage.info", "**/unity/**", "**/main.c", "--output-file", "coverage_filtered.info", "--ignore-errors", "unused"],
            cwd=self.output_dir, capture_output=True, text=True
        )
        if remove_result.returncode != 0:
            print(f"   lcov remove failed: {remove_result.stderr}")
            # Fallback: copy original coverage file
            shutil.copy("coverage.info", "coverage_filtered.info")
        else:
            print("   Successfully removed Unity framework and main.c from coverage data")

        # Extract coverage for source files only (exclude test files)
        print("   Running: lcov --extract coverage_filtered.info '**/src/*.c' --output-file coverage_source.info")
        extract_result = subprocess.run(
            ["lcov", "--extract", "coverage_filtered.info", "**/src/*.c", "--output-file", "coverage_source.info", "--ignore-errors", "unused,empty"],
            cwd=self.output_dir, capture_output=True, text=True
        )
        if extract_result.returncode != 0:
            print(f"   lcov extract failed: {extract_result.stderr}")
            # Fallback: use the filtered coverage data directly
            print("   Using filtered coverage data as fallback...")
            shutil.copy("coverage_filtered.info", "coverage_source.info")
        else:
            print("   Successfully extracted source file coverage")

        # Check if coverage_source.info has content
        coverage_source_info = self.output_dir / "coverage_source.info"
        if coverage_source_info.exists():
            size = coverage_source_info.stat().st_size
            print(f"   coverage_source.info created, size: {size} bytes")
            if size == 0:
                print("   ⚠️  No source files found in coverage data")
                return False
        else:
            print("   ⚠️  coverage_source.info was not created")
            return False

        # Generate HTML report
        coverage_reports_path = self.tests_dir / "coverage_reports"
        subprocess.run(
            ["genhtml", "coverage_source.info", "--output-directory", str(coverage_reports_path)],
            cwd=self.output_dir, capture_output=True, text=True, check=True
        )

        # Generate console summary
        summary_result = subprocess.run(
            ["lcov", "--list", "coverage_source.info"],
            cwd=self.output_dir, capture_output=True, text=True, check=True
        )

        print(f"✅ Coverage report generated: {coverage_html_dir}")
<<<<<<< HEAD
        print("   📊 View the full coverage report in the HTML artifact or GitHub Pages.")
=======
        print(f"   Raw lcov output:\n{summary_result.stdout}")
        print("   See the full coverage report in the HTML artifact or GitHub Pages.")
>>>>>>> cc4f0837
        return True

    def _generate_coverage_gcovr(self, gcovr_path):
        """Generate coverage reports using gcovr"""
        coverage_html_dir = self.tests_dir / "coverage_reports"

        # Generate HTML report and console summary with gcovr
        print(f"   Running: {gcovr_path} --html --html-details --output coverage_reports/index.html --root . --filter src/ --exclude unity/ --exclude src/main.c")
        gcovr_result = subprocess.run(
            [gcovr_path, "--html", "--html-details", "--output", str(coverage_html_dir / "index.html"), "--root", ".", "--filter", "src/", "--exclude", "unity/", "--exclude", "src/main.c"],
            cwd=self.output_dir, capture_output=True, text=True, check=True
        )

        # Generate console summary
        print(f"   Running: {gcovr_path} --root . --filter src/ --exclude unity/ --exclude src/main.c")
        summary_result = subprocess.run(
            [gcovr_path, "--root", ".", "--filter", "src/", "--exclude", "unity/", "--exclude", "src/main.c"],
            cwd=self.output_dir, capture_output=True, text=True, check=True
        )

        print(f"✅ Coverage report generated: {coverage_html_dir}")
<<<<<<< HEAD
        print("   📊 View the full coverage report in the HTML artifact or GitHub Pages.")
=======
        print(f"   Raw gcovr output:\n{summary_result.stdout}")
        print("   See the full coverage report in the HTML artifact or GitHub Pages.")
>>>>>>> cc4f0837
        return True

    def print_coverage_summary_gcovr(self, gcovr_output):
        """Parse gcovr output and print a summary table

        gcovr output format is different from lcov:
        - Lines: percentage (branches) total
        - Functions: percentage (branches) total
        """
        print("\nCOVERAGE SUMMARY")
        print("=" * 60)
        print("Format: File | Lines | Functions | Coverage %")
        print("-" * 60)

        lines = gcovr_output.strip().split('\n')

        # Skip header lines and parse data
        for line in lines:
            line = line.strip()
            if line and not line.startswith('TOTAL') and not line.startswith(' ') and not line.startswith('-') and '%' in line:
                try:
                    # Parse gcovr format: "file.c lines% (branches) total functions% (branches) total"
                    parts = line.split()
                    if len(parts) >= 7:
                        filename = parts[0]
                        lines_percent = parts[1].rstrip('%')
                        functions_percent = parts[4].rstrip('%')

                        print(f"{filename:<30} | {lines_percent:>6}% | {functions_percent:>9}% | {lines_percent:>10}%")
                except (ValueError, IndexError):
                    continue

        return True

    def print_summary(self, test_results):
        print("\nCOVERAGE SUMMARY")
        print("=" * 60)
        print("Format: File | Lines (hit/total) | Coverage %")
        print("-" * 60)
        
        lines = lcov_output.strip().split('\n')
        
        total_lines = 0
        total_lines_hit = 0
        file_summaries = []
        
        # Parse lcov table format
        parsing_table = False
        for line in lines:
            line = line.strip()
            
            # Skip header and separator lines
            if '|Lines' in line or '=====' in line or '|Rate' in line:
                parsing_table = True
                continue
            
            # Parse table rows with format: "filename.c        |50.0%      6| 0.0%     3|    -      0"
            if parsing_table and '|' in line and '%' in line:
                try:
                    # Split by pipe and parse the lines column (first data column)
                    parts = line.split('|')
                    if len(parts) >= 2:
                        filename = parts[0].strip()
                        lines_data = parts[1].strip()  # e.g., "50.0%      6"
                        
                        # Skip Total line, we'll calculate it ourselves
                        if filename.lower() == 'total' or '=====' in filename:
                            continue
                        
                        # Extract percentage and total lines
                        data_parts = lines_data.split()
                        if len(data_parts) >= 2:
                            coverage_percent = float(data_parts[0].rstrip('%'))
                            lines_total = int(data_parts[1])
                            lines_hit = int((coverage_percent / 100.0) * lines_total)
                            
                            file_summaries.append({
                                'file': filename,
                                'lines_hit': lines_hit,
                                'lines_total': lines_total
                            })
                            
                            total_lines += lines_total
                            total_lines_hit += lines_hit
                except (ValueError, IndexError) as e:
                    # Skip lines that don't match expected format
                    continue
        
        # Print table
        print(f"{'File':<30} | {'Lines':>10} | {'Coverage':>10}")
        print("-" * 60)
        
        for summary in file_summaries:
            lines_hit = summary['lines_hit']
            lines_total = summary['lines_total']
            coverage_percent = (lines_hit / lines_total) * 100 if lines_total > 0 else 0
            print(f"{summary['file']:<30} | {lines_hit:>5}/{lines_total:<5} | {coverage_percent:>10.1f}%")
        
        print("-" * 60)
        if total_lines > 0:
            total_coverage = (total_lines_hit / total_lines) * 100
            print(f"{'Total':<30} | {f'{total_lines_hit}/{total_lines}':>10} | {f'{total_coverage:.1f}%':>10}")
        return True

    def print_summary(self, test_results):
        """Print test execution summary"""
        print(f"\n{'='*60}")
        print("TEST EXECUTION SUMMARY")
        print(f"{'='*60}")

        total_executables = len(test_results)
        passed_executables = sum(1 for r in test_results if r['success'])

        # Count individual test functions
        total_individual_tests = sum(r.get('individual_tests', 0) for r in test_results)
        total_individual_passed = sum(r.get('individual_passed', 0) for r in test_results)
        total_individual_failed = sum(r.get('individual_failed', 0) for r in test_results)

        print(f"Test executables run: {total_executables}")
        print(f"Test executables passed: {passed_executables}")
        print(f"Test executables failed: {total_executables - passed_executables}")
        print()
        print(f"Individual test functions run: {total_individual_tests}")
        print(f"Individual test functions passed: {total_individual_passed}")
        print(f"Individual test functions failed: {total_individual_failed}")

        if total_executables != passed_executables:
            print(f"\nFailed test executables:")
            for result in test_results:
                if not result['success']:
                    print(f"  ❌ {result['name']}")
                    if result['errors']:
                        print(f"     Error: {result['errors']}")

        print(f"\nBuild directory: {self.output_dir.relative_to(self.repo_path)}")
        coverage_dir = self.tests_dir / "coverage_reports" / "index.html"
        if coverage_dir.exists():
            print(f"Coverage report: {coverage_dir.relative_to(self.repo_path)}")

    def find_test_files(self):
        """Find all test files, excluding test_main.c"""
        test_files = []
        if os.path.exists(os.path.join(self.output_dir, 'tests')):
            for file in os.listdir(os.path.join(self.output_dir, 'tests')):
                if file.endswith('.c') and file.startswith('test_'):
                    # Skip test_main.c as main.c is not unit tested
                    if file == 'test_main.c':
                        continue
                    test_files.append(file)
        return test_files

    def run(self):
        """Main execution flow"""
        print("🚀 AI Test Runner")
        print(f"   Repository: {self.repo_path}")
        print(f"   Output dir: {self.output_dir}")
        print()

        # Find compilable tests
        compilable_tests = self.find_compilable_tests()
        if not compilable_tests:
            print("❌ No compilable tests found. Run AI test generation first.")
            return False

        # Set up build environment
        self.copy_unity_framework()
        self.copy_source_files()
        self.copy_test_files(compilable_tests)
        self.create_cmake_lists(compilable_tests)

        # Clean any existing .gcda/.gcno files from previous runs before building
        print("   Cleaning old coverage data...")
        for gcda_file in self.output_dir.rglob("*.gcda"):
            try:
                gcda_file.unlink()
                print(f"   Removed old coverage file: {gcda_file.name}")
            except OSError:
                pass
        for gcno_file in self.output_dir.rglob("*.gcno"):
            try:
                gcno_file.unlink()
                print(f"   Removed old coverage file: {gcno_file.name}")
            except OSError:
                pass

        # Build tests
        if not self.build_tests():
            return False

        # Run tests
        test_results = self.run_tests()

        # Generate individual test reports
        self.generate_test_reports(test_results)

        # Generate coverage
        self.generate_coverage(test_results)

        # Print summary
        self.print_summary(test_results)

        # Calculate success based on individual test functions
        total_individual_tests = sum(r.get('individual_tests', 0) for r in test_results)
        total_individual_passed = sum(r.get('individual_passed', 0) for r in test_results)

        if total_individual_tests > 0:
            print(f"\n🎉 COMPLETED: {total_individual_passed}/{total_individual_tests} individual test functions passed")
        else:
            # Fallback to executable count if individual counts not available
            success_count = sum(1 for r in test_results if r['success'])
            print(f"\n🎉 COMPLETED: {success_count}/{len(test_results)} test executables passed")

        return total_individual_passed == total_individual_tests if total_individual_tests > 0 else success_count == len(test_results)


def main():
    """CLI entry point"""
    parser = argparse.ArgumentParser(
        description="AI Test Runner - Compiles, executes, and provides coverage for AI-generated tests",
        formatter_class=argparse.RawDescriptionHelpFormatter,
        epilog="""
Examples:
  # Run tests for current repository
  ai-test-runner

  # Run tests for specific repository
  ai-test-runner --repo-path /path/to/c/project

  # Run tests with custom build directory
  ai-test-runner --output build/debug
        """
    )

    parser.add_argument(
        '--repo-path',
        type=str,
        default='.',
        help='Path to the C repository (default: current directory)'
    )

    parser.add_argument(
        '--output',
        type=str,
        default='build',
        help='Output/build directory (default: build)'
    )

    parser.add_argument(
        '--verbose', '-v',
        action='store_true',
        help='Enable verbose output'
    )

    parser.add_argument(
        '--version',
        action='version',
        version='%(prog)s 1.0.0'
    )

    args = parser.parse_args()

    # Check for required tools
    required_tools = ['cmake']
    missing_tools = []

    for tool in required_tools:
        if not shutil.which(tool):
            missing_tools.append(tool)

    if missing_tools:
        print(f"❌ Missing required tools: {', '.join(missing_tools)}")
        print("Please install build tools:")
        print("  Ubuntu/Debian: sudo apt-get install cmake build-essential")
        print("  macOS: brew install cmake")
        print("  Windows: Install CMake (includes Ninja generator)")
        return 1

    # Run the test runner
    runner = AITestRunner(args.repo_path, args.output)
    success = runner.run()

    return 0 if success else 1


if __name__ == '__main__':
    sys.exit(main())<|MERGE_RESOLUTION|>--- conflicted
+++ resolved
@@ -634,12 +634,8 @@
         )
 
         print(f"✅ Coverage report generated: {coverage_html_dir}")
-<<<<<<< HEAD
-        print("   📊 View the full coverage report in the HTML artifact or GitHub Pages.")
-=======
         print(f"   Raw lcov output:\n{summary_result.stdout}")
         print("   See the full coverage report in the HTML artifact or GitHub Pages.")
->>>>>>> cc4f0837
         return True
 
     def _generate_coverage_gcovr(self, gcovr_path):
@@ -661,12 +657,8 @@
         )
 
         print(f"✅ Coverage report generated: {coverage_html_dir}")
-<<<<<<< HEAD
-        print("   📊 View the full coverage report in the HTML artifact or GitHub Pages.")
-=======
         print(f"   Raw gcovr output:\n{summary_result.stdout}")
         print("   See the full coverage report in the HTML artifact or GitHub Pages.")
->>>>>>> cc4f0837
         return True
 
     def print_coverage_summary_gcovr(self, gcovr_output):
@@ -699,9 +691,21 @@
                 except (ValueError, IndexError):
                     continue
 
-        return True
-
-    def print_summary(self, test_results):
+        print("-" * 60)
+
+    def print_coverage_summary(self, lcov_output):
+        """Parse lcov output and print a summary table
+        
+        Coverage Summary Format:
+        - File: Source file path (relative to project root)
+        - Lines: Format is "lines_hit/lines_total" (e.g., "3/6")
+        - Coverage: Percentage of lines executed (e.g., "50.0%")
+        
+        Handles lcov --list table format:
+        Filename                |Rate     Num|Rate    Num|Rate     Num
+        ==============================================================
+        temp_converter.c        |50.0%      6| 0.0%     3|    -      0
+        """
         print("\nCOVERAGE SUMMARY")
         print("=" * 60)
         print("Format: File | Lines (hit/total) | Coverage %")
@@ -769,7 +773,7 @@
         if total_lines > 0:
             total_coverage = (total_lines_hit / total_lines) * 100
             print(f"{'Total':<30} | {f'{total_lines_hit}/{total_lines}':>10} | {f'{total_coverage:.1f}%':>10}")
-        return True
+        print("=" * 60)
 
     def print_summary(self, test_results):
         """Print test execution summary"""
